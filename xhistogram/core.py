--- conflicted
+++ resolved
@@ -6,12 +6,8 @@
 import dask
 import numpy as np
 from functools import reduce
-<<<<<<< HEAD
+from collections.abc import Iterable
 from numpy import (
-=======
-from collections.abc import Iterable
-from .duck_array_ops import (
->>>>>>> daf41f04
     digitize,
     bincount,
     reshape,
@@ -23,7 +19,6 @@
 # range is a keyword so save the builtin so they can use it.
 _range = range
 
-<<<<<<< HEAD
 try:
     import dask.array as dsa
 
@@ -38,9 +33,6 @@
     else:
         return any(isinstance(a, dsa.core.Array) for a in args)
 
-
-def _ensure_bins_is_a_list_of_arrays(bins, N_expected):
-=======
 
 def _ensure_correctly_formatted_bins(bins, N_expected):
     # TODO: This could be done better / more robustly
@@ -48,7 +40,6 @@
         raise ValueError("bins must be provided")
     if isinstance(bins, (int, str, np.ndarray)):
         bins = N_expected * [bins]
->>>>>>> daf41f04
     if len(bins) == N_expected:
         return bins
     else:
@@ -208,13 +199,13 @@
 
     a0 = all_arrays_broadcast[0]
 
-    do_full_array = (axis is None) or (set(axis) == set(range(a0.ndim)))
+    do_full_array = (axis is None) or (set(axis) == set(_range(a0.ndim)))
 
     if do_full_array:
         kept_axes_shape = (1,) * a0.ndim
     else:
         kept_axes_shape = tuple(
-            [a0.shape[i] if i not in axis else 1 for i in range(a0.ndim)]
+            [a0.shape[i] if i not in axis else 1 for i in _range(a0.ndim)]
         )
 
     def reshape_input(a):
@@ -224,7 +215,7 @@
             # reshape the array to 2D
             # axis 0: preserved axis after histogram
             # axis 1: calculate histogram along this axis
-            new_pos = tuple(range(-len(axis), 0))
+            new_pos = tuple(_range(-len(axis), 0))
             c = np.moveaxis(a, axis, new_pos)
             split_idx = c.ndim - len(axis)
             dims_0 = c.shape[:split_idx]
@@ -356,16 +347,8 @@
             axis_normed.append(ax_positive)
         axis = [int(i) for i in axis_normed]
 
-<<<<<<< HEAD
     all_arrays = list(args)
     n_inputs = len(all_arrays)
-=======
-    do_full_array = (axis is None) or (set(axis) == set(_range(a0.ndim)))
-    if do_full_array:
-        kept_axes_shape = None
-    else:
-        kept_axes_shape = tuple([a0.shape[i] for i in _range(a0.ndim) if i not in axis])
->>>>>>> daf41f04
 
     if weights is not None:
         all_arrays.append(weights)
@@ -373,39 +356,14 @@
     else:
         has_weights = False
 
-<<<<<<< HEAD
     dtype = "i8" if not has_weights else weights.dtype
-=======
-    def reshape_input(a):
-        if do_full_array:
-            d = a.ravel()[None, :]
-        else:
-            # reshape the array to 2D
-            # axis 0: preserved axis after histogram
-            # axis 1: calculate histogram along this axis
-            new_pos = tuple(_range(-len(axis), 0))
-            c = np.moveaxis(a, axis, new_pos)
-            split_idx = c.ndim - len(axis)
-            dims_0 = c.shape[:split_idx]
-            assert dims_0 == kept_axes_shape
-            dims_1 = c.shape[split_idx:]
-            new_dim_0 = np.prod(dims_0)
-            new_dim_1 = np.prod(dims_1)
-            d = reshape(c, (new_dim_0, new_dim_1))
-        return d
->>>>>>> daf41f04
-
-    bins = _ensure_bins_is_a_list_of_arrays(bins, n_inputs)
-
-    bincount_kwargs = dict(weights=has_weights, axis=axis, bins=bins, density=density)
-
-<<<<<<< HEAD
+
     # here I am assuming all the arrays have the same shape
     # probably needs to be generalized
-    input_indexes = [tuple(range(a.ndim)) for a in all_arrays]
+    input_indexes = [tuple(_range(a.ndim)) for a in all_arrays]
     input_index = input_indexes[0]
     assert all([ii == input_index for ii in input_indexes])
-=======
+
     # Some sanity checks and format bins and range correctly
     bins = _ensure_correctly_formatted_bins(bins, n_inputs)
     range = _ensure_correctly_formatted_range(range, n_inputs)
@@ -420,10 +378,10 @@
             )
     else:
         bins = [
-            np.histogram_bin_edges(a, b, r, weights_reshaped)
-            for a, b, r in zip(all_args_reshaped, bins, range)
+            np.histogram_bin_edges(a, b, r, weights)
+            for a, b, r in zip(all_arrays, bins, range)
         ]
->>>>>>> daf41f04
+    bincount_kwargs = dict(weights=has_weights, axis=axis, bins=bins, density=density)
 
     # keep these axes in the inputs
     if axis is not None:
@@ -490,15 +448,4 @@
     else:
         h = bin_counts
 
-<<<<<<< HEAD
-    return h
-=======
-    if h.shape[0] == 1:
-        assert do_full_array
-        h = h.squeeze()
-    else:
-        final_shape = kept_axes_shape + h.shape[1:]
-        h = reshape(h, final_shape)
-
-    return h, bins
->>>>>>> daf41f04
+    return h, bins