name: xhistogram_test_env
channels:
  - conda-forge
dependencies:
  - python=3.8
  - xarray
<<<<<<< HEAD
  - dask
  - numpy
=======
  # Dask 2021.3.0 introduced a regression which broke xhistogram.
  # This regression should be fixed in the next Dask release and we
  # should remove the dask version pinning below.
  # see https://github.com/dask/dask/pull/7391
  # and https://github.com/xgcm/xhistogram/issues/27
  - dask!=2021.3.0
  - numpy=1.18
>>>>>>> a3b36605
  - pytest
  - pip
  - pip:
    - codecov
    - pytest-cov<|MERGE_RESOLUTION|>--- conflicted
+++ resolved
@@ -4,18 +4,8 @@
 dependencies:
   - python=3.8
   - xarray
-<<<<<<< HEAD
   - dask
-  - numpy
-=======
-  # Dask 2021.3.0 introduced a regression which broke xhistogram.
-  # This regression should be fixed in the next Dask release and we
-  # should remove the dask version pinning below.
-  # see https://github.com/dask/dask/pull/7391
-  # and https://github.com/xgcm/xhistogram/issues/27
-  - dask!=2021.3.0
   - numpy=1.18
->>>>>>> a3b36605
   - pytest
   - pip
   - pip:
